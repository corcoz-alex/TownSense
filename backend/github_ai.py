--- conflicted
+++ resolved
@@ -244,62 +244,16 @@
 
                     issue_type = parts[0].strip()
                     coords_str = parts[1].strip()
-<<<<<<< HEAD
 
                     # Parse coordinates
                     coords = [float(c) for c in coords_str.split(',')]
                     if len(coords) != 4:
                         continue
 
-=======
-                    
-                    # More robust coordinate parsing - handle multiple formats
-                    # Remove any non-numeric characters except commas, periods, and spaces
-                    coords_str = ''.join(c for c in coords_str if c.isdigit() or c in ',.[] \t')
-                    # Split by comma and filter out empty strings
-                    coords_parts = [p.strip() for p in coords_str.split(',') if p.strip()]
-                    
-                    # Ensure we have exactly 4 coordinates
-                    if len(coords_parts) != 4:
-                        logger.warning(f"Invalid coordinate format: {coords_str} (expected 4 values)")
-                        continue
-                        
-                    # Parse coordinates with better error handling
-                    coords = []
-                    for part in coords_parts:
-                        try:
-                            value = float(part)
-                            # Validate coordinate percentage is between 0-100
-                            if 0 <= value <= 100:
-                                coords.append(value)
-                            else:
-                                logger.warning(f"Coordinate value out of range (0-100): {value}")
-                                raise ValueError("Coordinate out of range")
-                        except ValueError:
-                            logger.warning(f"Failed to parse coordinate value: {part}")
-                            raise
-                    
-                    # Ensure we have 4 valid coordinates
-                    if len(coords) != 4:
-                        continue
-                    
-                    # Validate that x2 > x1 and y2 > y1
-                    if coords[2] <= coords[0] or coords[3] <= coords[1]:
-                        logger.warning(f"Invalid coordinate ordering: {coords}")
-                        # Fix the ordering to ensure valid rectangle
-                        coords = [
-                            min(coords[0], coords[2]),  # x1
-                            min(coords[1], coords[3]),  # y1
-                            max(coords[0], coords[2]),  # x2
-                            max(coords[1], coords[3])   # y2
-                        ]
-                        
->>>>>>> 896c9e47
                     issue_locations.append({
                         "type": issue_type,
                         "coords": coords  # [x1, y1, x2, y2] as percentages
                     })
-                    logger.info(f"Extracted issue location: {issue_type} at {coords}")
                 except Exception as e:
                     logger.warning(f"Failed to parse issue location: {line}, error: {str(e)}")
                     continue
@@ -330,45 +284,21 @@
             return content
 
     def _mark_issues_on_image(self, base64_image, issue_locations):
-        """Mark detected issues on the image with visually appealing pointers and callouts"""
+        """Mark detected issues on the image"""
         try:
-            logger.info(f"Marking {len(issue_locations)} issues on image")
-            
-            # Verify we have locations to mark
-            if not issue_locations or len(issue_locations) == 0:
-                logger.warning("No issue locations to mark on image")
-                return None
-                
             # Decode base64 image
             image_data = base64.b64decode(base64_image)
             img = Image.open(io.BytesIO(image_data))
             img_width, img_height = img.size
-<<<<<<< HEAD
 
             # Create a draw object
             draw = ImageDraw.Draw(img)
 
-=======
-            logger.info(f"Original image dimensions: {img_width}x{img_height}")
-            
-            # Convert to RGBA if not already
-            if img.mode != 'RGBA':
-                img = img.convert('RGBA')
-                
-            # Create a semi-transparent overlay layer
-            overlay = Image.new('RGBA', img.size, (0, 0, 0, 0))
-            draw = ImageDraw.Draw(overlay)
-            
->>>>>>> 896c9e47
             # Try to load a font, use default if not available
             try:
-                # Attempt to load fonts with different sizes
-                title_font = ImageFont.truetype("arial.ttf", 24)
-                label_font = ImageFont.truetype("arial.ttf", 18)
-                small_font = ImageFont.truetype("arial.ttf", 14)
-                logger.info("Loaded Arial fonts successfully")
+                # Attempt to load Arial font with size 20
+                font = ImageFont.truetype("arial.ttf", 20)
             except IOError:
-<<<<<<< HEAD
                 font = None
 
             # Define colors for different issue types
@@ -394,68 +324,12 @@
                 x2 = int(x2 * img_width / 100)
                 y2 = int(y2 * img_height / 100)
 
-=======
-                try:
-                    # Try system fonts as fallback
-                    title_font = ImageFont.truetype("DejaVuSans.ttf", 24)
-                    label_font = ImageFont.truetype("DejaVuSans.ttf", 18)
-                    small_font = ImageFont.truetype("DejaVuSans.ttf", 14)
-                    logger.info("Loaded DejaVuSans fonts successfully")
-                except IOError:
-                    # Use default font as last resort
-                    title_font = label_font = small_font = None
-                    logger.warning("Could not load fonts, using default")
-            
-            # Enhanced color map with more noticeable colors
-            color_map = {
-                "pothole": (255, 0, 0, 220),          # Brighter Red
-                "garbage": (255, 120, 0, 220),        # Brighter Orange
-                "graffiti": (0, 120, 255, 220),       # Brighter Blue
-                "damaged": (138, 43, 226, 220),       # Brighter Purple
-                "broken": (138, 43, 226, 220),        # Brighter Purple
-                "crack": (255, 215, 0, 220),          # Brighter Gold
-                "litter": (255, 140, 0, 220),         # Brighter Orange
-                "sidewalk": (0, 200, 83, 220),        # Brighter Green
-                "road": (255, 0, 0, 220),             # Brighter Red
-                "hazard": (255, 0, 0, 220),           # Brighter Red
-                "vandalism": (0, 120, 255, 220),      # Brighter Blue
-                "bench": (165, 42, 42, 220),          # Brighter Brown
-                "hole": (255, 0, 0, 220),             # Brighter Red
-            }
-            
-            # Default color for unmatched issue types (more noticeable)
-            default_color = (255, 50, 50, 220)
-            
-            # Create a legend for the issues
-            legend_items = {}
-            
-            # Draw each issue with increased visibility
-            for i, issue in enumerate(issue_locations):
-                issue_type = issue["type"].lower()
-                x1_pct, y1_pct, x2_pct, y2_pct = issue["coords"]
-                
-                # Convert percentage coordinates to pixel coordinates with bounds checking
-                x1 = max(0, min(int(x1_pct * img_width / 100), img_width-1))
-                y1 = max(0, min(int(y1_pct * img_height / 100), img_height-1))
-                x2 = max(0, min(int(x2_pct * img_width / 100), img_width-1))
-                y2 = max(0, min(int(y2_pct * img_height / 100), img_height-1))
-                
-                # Ensure minimum box size for visibility (at least 10x10 pixels)
-                if (x2 - x1) < 10:
-                    x2 = min(x1 + 10, img_width-1)
-                if (y2 - y1) < 10:
-                    y2 = min(y1 + 10, img_height-1)
-                
-                logger.debug(f"Marking issue {i+1}: {issue_type} at coordinates {x1},{y1},{x2},{y2}")
-                
->>>>>>> 896c9e47
                 # Determine color based on issue type
                 color = None
                 for key, value in color_map.items():
                     if key in issue_type:
                         color = value
                         break
-<<<<<<< HEAD
 
                 # Default to red if no matching type
                 if not color:
@@ -480,279 +354,36 @@
                     # Text
                     draw.text((x1 + 2, y1 - text_height - 2), label, fill=(255, 255, 255), font=font)
 
-=======
-                
-                # Use default color if no matching type
-                if not color:
-                    color = default_color
-                
-                # Calculate center of issue for pointer origin
-                center_x = (x1 + x2) // 2
-                center_y = (y1 + y2) // 2
-                
-                # Draw semi-transparent rectangle around the issue
-                draw.rectangle([(x1, y1), (x2, y2)], outline=color, width=2, fill=(*color[:3], 40))
-                
-                # Draw enhanced highlight visual effects around the issue
-                self._draw_highlight_effects(draw, x1, y1, x2, y2, color)
-                
-                # Calculate callout position to avoid overlay with the issue box
-                callout_x, callout_y, pointer_coords = self._calculate_callout_position(
-                    center_x, center_y, img_width, img_height, i, len(issue_locations)
-                )
-                
-                # Draw enhanced arrow pointer from callout to issue
-                self._draw_arrow(draw, pointer_coords, (center_x, center_y), color, 2)
-                
-                # Draw animated attention marker at the issue center
-                self._draw_attention_marker(draw, center_x, center_y, color)
-                
-                # Draw stylish callout bubble
-                label = issue["type"]
-                self._draw_callout_bubble(draw, callout_x, callout_y, label, color, label_font)
-                
-                # Add to legend
-                if issue_type not in legend_items:
-                    legend_items[issue_type] = color
-            
-            # Draw a legend at the bottom of the image if we have items
-            if legend_items and small_font:
-                logger.info(f"Drawing legend with {len(legend_items)} items")
-                self._draw_legend(draw, legend_items, img_width, img_height, small_font)
-            
-            # Composite the original image with the overlay
-            marked_img = Image.alpha_composite(img, overlay)
-            
-            # Apply a slight sharpening filter to make markings clearer
-            enhancer = ImageEnhance.Sharpness(marked_img.convert('RGB'))
-            marked_img = enhancer.enhance(1.2)
-            
->>>>>>> 896c9e47
             # Convert back to base64
             buffered = io.BytesIO()
-            marked_img.save(buffered, format="JPEG", quality=95)
+            img.save(buffered, format="PNG")
             marked_image_base64 = base64.b64encode(buffered.getvalue()).decode()
-<<<<<<< HEAD
-
-=======
-            
-            logger.info("Successfully marked image with issues")
->>>>>>> 896c9e47
+
             return marked_image_base64
 
         except Exception as e:
-            logger.exception(f"Error marking issues on image: {str(e)}")
+            logger.error(f"Error marking issues on image: {str(e)}")
             return None
 
-<<<<<<< HEAD
-=======
-    def _draw_highlight_effects(self, draw, x1, y1, x2, y2, color):
-        """Draw enhanced highlight effects around the issue"""
-        # Draw concentric rectangles with decreasing opacity (pulsing effect)
-        for i in range(1, 4):
-            outline_color = (*color[:3], max(color[3] - 40 * i, 0))
-            offset = i * 3  # Increased offset for more visibility
-            draw.rectangle(
-                [(x1-offset, y1-offset), (x2+offset, y2+offset)], 
-                outline=outline_color, 
-                width=2
-            )
-        
-        # Draw corner brackets for additional emphasis
-        bracket_length = min((x2 - x1), (y2 - y1)) // 4
-        bracket_length = max(bracket_length, 15)  # Ensure minimum size
-        line_width = 3
-        
-        # Top-left corner
-        draw.line([(x1, y1 + bracket_length), (x1, y1), (x1 + bracket_length, y1)], 
-                 fill=color, width=line_width)
-        
-        # Top-right corner
-        draw.line([(x2 - bracket_length, y1), (x2, y1), (x2, y1 + bracket_length)], 
-                 fill=color, width=line_width)
-        
-        # Bottom-left corner
-        draw.line([(x1, y2 - bracket_length), (x1, y2), (x1 + bracket_length, y2)], 
-                 fill=color, width=line_width)
-        
-        # Bottom-right corner
-        draw.line([(x2 - bracket_length, y2), (x2, y2), (x2, y2 - bracket_length)], 
-                 fill=color, width=line_width)
-
-    def _draw_attention_marker(self, draw, x, y, color):
-        """Draw an attention-grabbing marker at the center of an issue"""
-        # Draw a small circular marker at the center
-        radius = 8
-        draw.ellipse([(x-radius, y-radius), (x+radius, y+radius)], 
-                    fill=(*color[:3], 230), outline=(255, 255, 255, 200), width=2)
-        
-        # Draw a cross inside the circle
-        line_length = radius - 3
-        draw.line([(x-line_length, y), (x+line_length, y)], fill=(255, 255, 255, 230), width=2)
-        draw.line([(x, y-line_length), (x, y+line_length)], fill=(255, 255, 255, 230), width=2)
-        
-        # Draw radiating lines for emphasis
-        for angle in range(0, 360, 45):
-            rad = math.radians(angle)
-            inner_x = x + int((radius + 2) * math.cos(rad))
-            inner_y = y + int((radius + 2) * math.sin(rad))
-            outer_x = x + int((radius + 10) * math.cos(rad))
-            outer_y = y + int((radius + 10) * math.sin(rad))
-            
-            draw.line([(inner_x, inner_y), (outer_x, outer_y)], 
-                     fill=(*color[:3], 150), width=2)
-
-    def _draw_arrow(self, draw, points, target, color, width=2):
-        """Draw an enhanced arrow pointer from callout to issue"""
-        # Create gradient-like effect with multiple lines
-        segments = 5
-        alpha_step = 80 // segments
-        
-        # Draw the main line segments with full opacity
-        if len(points) >= 2:
-            for i in range(len(points) - 1):
-                draw.line([points[i], points[i+1]], fill=color, width=width+1)
-        
-        # Draw the final segment to the target
-        if points:
-            draw.line([points[-1], target], fill=color, width=width+1)
-        
-        # Extract the last segment for the arrowhead
-        x1, y1 = points[-1] if points else (target[0] - 20, target[1] - 20)
-        x2, y2 = target
-        
-        # Calculate arrow direction
-        dx = x2 - x1
-        dy = y2 - y1
-        length = math.sqrt(dx*dx + dy*dy)
-        if length < 1:  # Avoid division by zero
-            dx, dy = 1, 0
-        else:
-            dx, dy = dx/length, dy/length
-        
-        # Arrow head size - increased for better visibility
-        arrow_size = 16
-        
-        # Calculate arrowhead points
-        angle = math.atan2(dy, dx)
-        arrow_points = [
-            (x2, y2),
-            (
-                int(x2 - arrow_size * math.cos(angle - math.pi/6)),
-                int(y2 - arrow_size * math.sin(angle - math.pi/6))
-            ),
-            (
-                int(x2 - arrow_size * math.cos(angle + math.pi/6)),
-                int(y2 - arrow_size * math.sin(angle + math.pi/6))
-            ),
-        ]
-        
-        # Draw filled arrowhead with white border for contrast
-        draw.polygon(arrow_points, fill=color)
-        draw.line([arrow_points[0], arrow_points[1], arrow_points[2], arrow_points[0]], 
-                 fill=(255, 255, 255, 200), width=1)
-
-    def _draw_callout_bubble(self, draw, x, y, text, color, font):
-        """Draw a stylish callout bubble with text"""
-        if not font:
-            # Fallback if no font is available
-            draw.ellipse((x-5, y-5, x+5, y+5), fill=color)
-            return
-            
-        # Measure text dimensions
-        text_bbox = draw.textbbox((0, 0), text, font=font)
-        text_width = text_bbox[2] - text_bbox[0]
-        text_height = text_bbox[3] - text_bbox[1]
-        
-        # Bubble dimensions with padding
-        padding = 10  # Increased padding
-        bubble_width = text_width + padding * 2
-        bubble_height = text_height + padding * 2
-        
-        # Bubble coordinates
-        x1 = x - bubble_width // 2
-        y1 = y - bubble_height // 2
-        x2 = x + bubble_width // 2
-        y2 = y + bubble_height // 2
-        
-        # Draw bubble shadow for depth
-        shadow_offset = 3
-        shadow_color = (0, 0, 0, 100)  # Semi-transparent black
-        draw.rounded_rectangle(
-            [(x1+shadow_offset, y1+shadow_offset), (x2+shadow_offset, y2+shadow_offset)],
-            radius=12,
-            fill=shadow_color
-        )
-        
-        # Draw bubble with rounded corners
-        radius = 12  # Increased radius for smoother corners
-        # Filled background with semi-transparency
-        draw.rounded_rectangle(
-            [(x1, y1), (x2, y2)],
-            radius=radius,
-            fill=(*color[:3], 230),  # More opaque
-            outline=(255, 255, 255, 220),
-            width=2
-        )
-        
-        # Add a highlight effect on top edge
-        highlight_points = [
-            (x1+radius, y1+1),  # Start after the corner
-            (x2-radius, y1+1)   # End before the corner
-        ]
-        draw.line(highlight_points, fill=(255, 255, 255, 120), width=1)
-        
-        # Draw text centered in bubble with better contrast
-        text_x = x - text_width // 2
-        text_y = y - text_height // 2
-        
-        # Draw text shadow for legibility
-        draw.text((text_x+1, text_y+1), text, fill=(0, 0, 0, 100), font=font)
-        # Main text
-        draw.text((text_x, text_y), text, fill=(255, 255, 255, 255), font=font)
-
->>>>>>> 896c9e47
     def _ensure_image_size(self, base64_image):
-        """Resize base64 encoded image if dimensions exceed maximum allowed size
-        
-        Args:
-            base64_image (str): Base64 encoded image string
-            
-        Returns:
-            str: Potentially resized base64 encoded image string
-        """
+        """Ensure image is not too large for processing"""
         try:
             # Decode base64 image
             image_data = base64.b64decode(base64_image)
-<<<<<<< HEAD
             img = Image.open(io.BytesIO(image_data)).convert("RGB")
 
             width, height = img.size
 
             # If image is already small enough, return it as is
-=======
-            img = Image.open(io.BytesIO(image_data))
-            
-            # Check if image needs resizing
-            width, height = img.size
->>>>>>> 896c9e47
             if width <= self.max_image_dimension and height <= self.max_image_dimension:
-                # Image is already within size limits
                 return base64_image
-<<<<<<< HEAD
 
             logger.info(f"Resizing large image from {width}x{height} for GitHub AI processing")
 
             # Calculate resize factor
-=======
-            
-            # Calculate new dimensions while maintaining aspect ratio
->>>>>>> 896c9e47
             if width > height:
-                new_width = self.max_image_dimension
-                new_height = int(height * (self.max_image_dimension / width))
+                resize_factor = self.max_image_dimension / width
             else:
-<<<<<<< HEAD
                 resize_factor = self.max_image_dimension / height
 
             # Resize image
@@ -760,18 +391,9 @@
             new_height = int(height * resize_factor)
             img = img.resize((new_width, new_height), Image.LANCZOS)
 
-=======
-                new_height = self.max_image_dimension
-                new_width = int(width * (self.max_image_dimension / height))
-            
-            # Perform resize
-            logger.info(f"Resizing image from {width}x{height} to {new_width}x{new_height}")
-            resized_img = img.resize((new_width, new_height), Image.LANCZOS)
-            
->>>>>>> 896c9e47
             # Convert back to base64
             buffered = io.BytesIO()
-            resized_img.save(buffered, format=img.format or "JPEG")
+            img.save(buffered, format="JPEG", quality=85)
             return base64.b64encode(buffered.getvalue()).decode()
 
         except Exception as e:
@@ -787,22 +409,22 @@
         # Determine which quadrant the issue is in
         in_right_half = center_x > img_width / 2
         in_bottom_half = center_y > img_height / 2
-        
+
         # Calculate distance from edges
         dist_from_left = center_x
         dist_from_right = img_width - center_x
         dist_from_top = center_y
         dist_from_bottom = img_height - center_y
-        
+
         # Place callout in the opposite quadrant from issue
         # This ensures the callout is far from the issue
         margin = max(img_width, img_height) * 0.05
         margin = max(margin, 30)  # Minimum margin
-        
+
         # Offset by issue_index to prevent callouts from overlapping
         offset_x = (issue_index % 3) * 30
         offset_y = (issue_index % 3) * 20
-        
+
         # Place callout in quadrant opposite to where issue is
         if in_right_half and in_bottom_half:
             # Issue in bottom-right, place callout in top-left
@@ -820,43 +442,43 @@
             # Issue in top-left, place callout in bottom-right
             callout_x = img_width - margin - offset_x
             callout_y = img_height - margin - offset_y
-            
+
         # Create a bent pointer with intermediate points
         # This makes a smoother curve from callout to issue
         mid1_x = (2*callout_x + center_x) // 3
         mid1_y = (2*callout_y + center_y) // 3
-        
+
         mid2_x = (callout_x + 2*center_x) // 3
         mid2_y = (callout_y + 2*center_y) // 3
-        
+
         # Define pointer path with multiple points for a curved line
         pointer_points = [
             (int(callout_x), int(callout_y)),
             (int(mid1_x), int(mid1_y)),
             (int(mid2_x), int(mid2_y)),
         ]
-        
+
         return int(callout_x), int(callout_y), pointer_points
 
     def _draw_legend(self, draw, legend_items, img_width, img_height, font):
         """Draw a legend explaining the marked issues at the bottom of the image"""
         if not legend_items:
             return
-        
+
         # Configuration
         legend_margin = 20
         item_padding = 10
         color_box_size = 15
         line_height = 25
-        
+
         # Calculate legend position (bottom of image)
         legend_y = img_height - legend_margin - (line_height * len(legend_items))
-        
+
         # Draw semi-transparent background for legend
         padding = 10
         legend_width = img_width - (legend_margin * 2)
         legend_height = (line_height * len(legend_items)) + line_height + padding * 2  # Extra for title
-        
+
         # Draw rounded rectangle background
         draw.rounded_rectangle(
             [(legend_margin - padding, legend_y - line_height - padding),
@@ -864,27 +486,27 @@
             radius=10,
             fill=(0, 0, 0, 160)  # Semi-transparent black
         )
-        
+
         # Draw legend title
         title = "Detected Issues:"
-        draw.text((legend_margin, legend_y - line_height), title, 
+        draw.text((legend_margin, legend_y - line_height), title,
                  fill=(255, 255, 255, 230), font=font)
-        
+
         # Draw each legend item
         current_y = legend_y
         for issue_type, color in legend_items.items():
             # Draw color box
             draw.rectangle(
-                [(legend_margin, current_y), 
+                [(legend_margin, current_y),
                  (legend_margin + color_box_size, current_y + color_box_size)],
                 fill=color, outline=(255, 255, 255, 200), width=1
             )
-            
+
             # Draw issue type text
             text_x = legend_margin + color_box_size + item_padding
-            draw.text((text_x, current_y), issue_type.capitalize(), 
+            draw.text((text_x, current_y), issue_type.capitalize(),
                      fill=(255, 255, 255, 230), font=font)
-            
+
             # Move to next line
             current_y += line_height
 
@@ -898,10 +520,10 @@
         comments = feedback_entry.get("comments", "")
         detections = feedback_entry.get("detections", {})
         timestamp = feedback_entry.get("timestamp", datetime.utcnow().isoformat())
-        
+
         # Log detailed feedback information
         logger.info(f"Processing feedback from {username}: Correct={is_correct}, Comments={comments}")
-        
+
         # Store enriched feedback data with metadata for analysis
         enriched_feedback = {
             "original_feedback": feedback_entry,
@@ -918,20 +540,20 @@
                 "keywords": extract_keywords_from_comment(comments) if comments else []
             }
         }
-        
+
         # Store the enriched feedback for future analysis
         feedback_collection.insert_one(enriched_feedback)
-        
+
         # Calculate and update feedback statistics
         update_feedback_statistics()
-        
+
         # Check if model behavior adjustment is needed based on recent feedback
         if should_adjust_model_behavior():
             adjust_model_parameters()
-            
+
         logger.info(f"Feedback processing completed for user {username}")
         return True
-        
+
     except Exception as e:
         logger.error(f"Error updating model based on feedback: {str(e)}")
         return False
@@ -941,17 +563,17 @@
     # Simple keyword extraction - in production this could use NLP
     keywords = []
     important_terms = [
-        "missed", "wrong", "incorrect", "false", "positive", "negative", 
+        "missed", "wrong", "incorrect", "false", "positive", "negative",
         "pothole", "garbage", "graffiti", "accurate", "good", "bad",
         "detection", "slow", "fast", "error"
     ]
-    
+
     if comment:
         comment_lower = comment.lower()
         for term in important_terms:
             if term in comment_lower:
                 keywords.append(term)
-                
+
     return keywords
 
 def update_feedback_statistics():
@@ -961,15 +583,15 @@
         now = datetime.utcnow()
         last_day = now - timedelta(days=1)
         last_week = now - timedelta(days=7)
-        
+
         # Query recent feedback
         day_feedback = feedback_collection.find({"original_feedback.timestamp": {"$gte": last_day.isoformat()}})
         week_feedback = feedback_collection.find({"original_feedback.timestamp": {"$gte": last_week.isoformat()}})
-        
+
         # Calculate statistics
         day_stats = calculate_feedback_metrics(day_feedback)
         week_stats = calculate_feedback_metrics(week_feedback)
-        
+
         # Store statistics in a special document
         feedback_collection.update_one(
             {"_id": "statistics"},
@@ -980,9 +602,9 @@
             }},
             upsert=True
         )
-        
+
         logger.info(f"Updated feedback statistics: daily accuracy {day_stats.get('accuracy', 0):.2f}, weekly accuracy {week_stats.get('accuracy', 0):.2f}")
-        
+
     except Exception as e:
         logger.error(f"Error updating feedback statistics: {str(e)}")
 
@@ -992,18 +614,18 @@
         total = 0
         positive = 0
         has_comments = 0
-        
+
         for item in feedback_cursor:
             total += 1
             if item.get("analysis", {}).get("feedback_type") == "positive":
                 positive += 1
             if item.get("metadata", {}).get("has_comments", False):
                 has_comments += 1
-        
+
         # Avoid division by zero
         accuracy = (positive / total) * 100 if total > 0 else 0
         comment_rate = (has_comments / total) * 100 if total > 0 else 0
-        
+
         return {
             "total_feedback": total,
             "positive_feedback": positive,
@@ -1011,7 +633,7 @@
             "feedback_with_comments": has_comments,
             "comment_rate": comment_rate
         }
-        
+
     except Exception as e:
         logger.error(f"Error calculating feedback metrics: {str(e)}")
         return {"error": str(e)}
@@ -1023,14 +645,14 @@
         stats = feedback_collection.find_one({"_id": "statistics"})
         if not stats:
             return False
-        
+
         # Check if accuracy has dropped significantly
         daily_accuracy = stats.get("daily_stats", {}).get("accuracy", 0)
         weekly_accuracy = stats.get("weekly_stats", {}).get("accuracy", 0)
-        
+
         # Adjust if daily accuracy is significantly lower than weekly average
         return daily_accuracy < (weekly_accuracy * 0.8) and stats.get("daily_stats", {}).get("total_feedback", 0) >= 5
-        
+
     except Exception as e:
         logger.error(f"Error in should_adjust_model_behavior: {str(e)}")
         return False
@@ -1043,13 +665,13 @@
             "analysis.feedback_type": "negative",
             "original_feedback.timestamp": {"$gte": (datetime.utcnow() - timedelta(days=2)).isoformat()}
         }))
-        
+
         # In a real system, we would analyze patterns in negative feedback
         # and adjust model parameters accordingly
-        
+
         # Log that an adjustment would be happening
         logger.info(f"Model behavior adjustment triggered based on {len(recent_negative)} recent negative feedback items")
-        
+
         # For demonstration, we're just recording that an adjustment was needed
         feedback_collection.update_one(
             {"_id": "model_adjustments"},
@@ -1062,6 +684,6 @@
             }},
             upsert=True
         )
-        
+
     except Exception as e:
         logger.error(f"Error adjusting model parameters: {str(e)}")
