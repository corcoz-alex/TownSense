from flask import Flask, request, jsonify
from flask_cors import CORS
from PIL import Image
import io
import jwt
import os
import datetime
import logging
import base64
import numpy as np
from dotenv import load_dotenv
from email_handler import send_email
from ultralytics import YOLO
from contact_handler import handle_contact_submission
from report_handler import get_reports_by_username
from visuals import draw_custom_boxes
from db import users_collection
from report_handler import save_user_report
from auth_handler import (
    register_user,
    login_user,
    request_password_reset_code,
    verify_reset_code_and_update_password,
)

# Import the GitHub AI client
from github_ai import GitHubAIClient, update_model_based_on_feedback

load_dotenv()

print("✅ Flask app starting...")
print("MONGO URI:", os.getenv("COSMOSDB_URI"))
print("JWT Secret:", os.getenv("JWT_SECRET"))

app = Flask(__name__)
CORS(app)

JWT_SECRET = os.getenv("JWT_SECRET", "supersecret")
JWT_EXPIRY_MINUTES = int(os.getenv("JWT_EXPIRY_MINUTES", 60))

# Configure logging
logging.basicConfig(level=logging.DEBUG)
logging.getLogger("pymongo").setLevel(logging.ERROR)  # Disable Mongo spam

# Load multiple YOLO models
models = {
    #    "cigarettes": YOLO("models/roboflow_cig.pt"),
    "potholes": YOLO("backend/models/roboflow_potholes.pt"),
    #    "waste": YOLO("models/waste.pt"),
    "garbage_detection": YOLO("backend/models/garbage_detector.pt"),
}

# Warm up models once on startup
dummy_image = Image.new("RGB", (640, 416))
try:
    for name, model in models.items():
        model(dummy_image)
        app.logger.info(f"Warmed up model: {name}")
except Exception as e:
    app.logger.exception("Error during model warmup")


# Function to resize large images
def resize_image(image, max_dimension=1280):
    """Resize an image if it exceeds the maximum dimension while preserving aspect ratio."""
    width, height = image.size

    # If the image is already smaller than the max dimension, return it as is
    if width <= max_dimension and height <= max_dimension:
        return image

    # Calculate the resize factor to maintain aspect ratio
    if width > height:
        resize_factor = max_dimension / width
    else:
        resize_factor = max_dimension / height

    new_width = int(width * resize_factor)
    new_height = int(height * resize_factor)

    app.logger.info(f"Resizing image from {width}x{height} to {new_width}x{new_height}")
    return image.resize((new_width, new_height), Image.LANCZOS)


# Add a simple health check endpoint
@app.route('/', methods=['GET'])
def health_check():
    return jsonify({"status": "ok", "message": "Backend server is running"})


@app.route('/upload', methods=['POST'])
def upload_image():
    try:
        if 'image' not in request.files:
            app.logger.error("No image file provided in the request.")
            return jsonify({"error": "No image file provided."}), 400

        file = request.files['image']
        if file.filename == '':
            app.logger.error("Empty filename received.")
            return jsonify({"error": "Empty filename."}), 400

        img_bytes = file.read()
        image = Image.open(io.BytesIO(img_bytes)).convert("RGB")

        # Resize large images before processing
        image = resize_image(image)

        annotated = np.array(image)  # Convert to NumPy for OpenCV

        combined_results = {}

        for model_name, model in models.items():
            results = model(image)
            objects = []

            for result in results:
                draw_custom_boxes(annotated, result, model_name)

                boxes = result.boxes.xyxy.cpu().numpy()
                confidences = result.boxes.conf.cpu().numpy()
                classes = result.boxes.cls.cpu().numpy()

                for box, confidence, cls in zip(boxes, confidences, classes):
                    objects.append({
                        "name": result.names[int(cls)],
                        "confidence": round(float(confidence), 3),
                        "bbox": [round(coord, 2) for coord in box.tolist()]
                    })

            combined_results[model_name] = objects

        # Encode final image with all annotations
        annotated_image = Image.fromarray(annotated)
        buffered = io.BytesIO()
        annotated_image.save(buffered, format="PNG")
        encoded_image = base64.b64encode(buffered.getvalue()).decode("utf-8")

        return jsonify({
            "detected_objects": combined_results,
            "image": encoded_image
        })

    except Exception as e:
        app.logger.exception("Detection failed")
        return jsonify({"error": f"Detection failed: {str(e)}"}), 500


@app.route("/send_email", methods=["POST"])
def handle_send_email():
    try:
        data = request.form
        location = data.get("location")
        details = data.get("details")
        username = data.get("username")  # <- NEW!
        file = request.files.get("image")

        if not all([location, details, file, username]):
            return jsonify({"status": "error", "message": "Missing data"}), 400

        # Save to DB
        save_result = save_user_report(username, location, details, file.read())
        if save_result["status"] != "success":
            return jsonify(save_result), 500

        # Need to reset file pointer position after reading above
        file.seek(0)

        email_result = send_email(location, details, file.read(), file.filename, file.content_type)
        if email_result["status"] != "success":
            app.logger.warning(f"Email sending failed: {email_result['message']}")
            return jsonify(email_result), 500

        # Add return statement to fix the error
        return jsonify({"status": "success", "message": "Report submitted successfully"})

    except Exception as e:
        return jsonify({"status": "error", "message": str(e)}), 500


@app.route("/contact", methods=["POST"])
def contact():
    try:
        data = request.get_json()
        if not data:
            return jsonify({"status": "error", "message": "No data received"}), 400

        result = handle_contact_submission(data)
        return jsonify(result)

    except Exception as e:
        return jsonify({"status": "error", "message": str(e)}), 500


# JWT helper
def generate_token(user_id):
    payload = {
        "user_id": user_id,
        "exp": datetime.datetime.now(datetime.UTC) + datetime.timedelta(minutes=JWT_EXPIRY_MINUTES)
    }
    token = jwt.encode(payload, JWT_SECRET, algorithm="HS256")
    return token


@app.route("/register", methods=["POST"])
def register():
    data = request.json
    email = data.get("email")
    username = data.get("username")
    password = data.get("password")
    result = register_user(email, username, password)
    return jsonify(result)


@app.route("/login", methods=["POST"])
def login():
    data = request.json
    username_or_email = data.get("username_or_email")
    password = data.get("password")

    result = login_user(username_or_email, password)
    if result["status"] == "success":
        token = generate_token(result["user_id"])
        return jsonify({
            "status": "success",
            "token": token,
            "username": result["username"],
            "bio": result.get("bio", ""),  # ✅ include bio
            "profile_picture": result.get("profile_picture", "")  # ✅ include profile_picture
        })
    return jsonify(result)


@app.route("/request-reset-code", methods=["POST"])
def request_reset_code():
    data = request.json
    email = data.get("email")
    result = request_password_reset_code(email)
    return jsonify(result)


@app.route("/reset-password", methods=["POST"])
def reset_password_route():
    data = request.json
    email = data.get("email")
    code = data.get("code")
    new_password = data.get("new_password")
    result = verify_reset_code_and_update_password(email, code, new_password)
    return jsonify(result)


@app.route("/update_profile", methods=["POST"])
def update_profile():
    try:
        data = request.json

        old_username = data.get("username")  # CURRENT username (before change)
        new_display_name = data.get("new_display_name")
        bio = data.get("bio")
        profile_picture = data.get("profile_picture")

        if not old_username:
            return jsonify({"status": "error", "message": "Missing username."}), 400

        update_fields = {}

        if new_display_name and new_display_name.strip() != old_username:
            # Check if new username already exists
            if users_collection.find_one({"username": new_display_name.strip()}):
                return jsonify({"status": "error", "message": "Username already taken."}), 400
            update_fields["username"] = new_display_name.strip()

        if bio is not None:
            update_fields["bio"] = bio.strip()

        if profile_picture:
            update_fields["profile_picture"] = profile_picture

        if not update_fields:
            return jsonify({"status": "error", "message": "No changes to update."}), 400

        # search by old_username, update new fields
        result = users_collection.update_one(
            {"username": old_username},
            {"$set": update_fields}
        )

        if result.modified_count > 0:
            return jsonify({"status": "success", "message": "Profile updated."})
        else:
            return jsonify({"status": "error", "message": "Profile update failed."}), 400

    except Exception as e:
        return jsonify({"status": "error", "message": str(e)}), 500


@app.route("/get_reports", methods=["POST"])
def get_reports():
    try:
        data = request.json
        username = data.get("username")
        if not username:
            return jsonify({"status": "error", "message": "Missing username"}), 400

        result = get_reports_by_username(username)
        return jsonify(result)

    except Exception as e:
        return jsonify({"status": "error", "message": str(e)}), 500


@app.route("/clear_reports", methods=["POST"])
def clear_reports():
    try:
        data = request.json
        username = data.get("username")
        if not username:
            return jsonify({"status": "error", "message": "Missing username"}), 400

        from db import reports_collection
        # Instead of deleting, mark reports as not visible
        result = reports_collection.update_many(
            {"username": username},
            {"$set": {"visible": False}}
        )

        return jsonify({
            "status": "success",
            "hidden": result.modified_count,
            "message": f"{result.modified_count} reports have been hidden from your history."
        })
    except Exception as e:
        return jsonify({"status": "error", "message": str(e)}), 500


@app.route("/admin/all_reports", methods=["POST"])
def admin_get_all_reports():
    """Admin endpoint to access all reports including hidden ones"""
    try:
        data = request.json
        admin_key = data.get("admin_key")
        username = data.get("username")  # Optional filter
        date_from = data.get("date_from")
        date_to = data.get("date_to")

        from report_handler import get_all_reports
        result = get_all_reports(admin_key, username, date_from, date_to)
        return jsonify(result)

    except Exception as e:
        return jsonify({"status": "error", "message": str(e)}), 500


@app.route("/evaluate", methods=["POST"])
def evaluate_image():
    try:
        data = request.get_json()
        detections = data.get("detections", {})
        base64_image = data.get("image")  # Get the base64 image from the request

        if not base64_image:
            return jsonify({"status": "error", "message": "Missing image data"}), 400

        # Always try to use GitHub AI first, even if no detections from local models
        try:
            app.logger.info("Calling GitHub AI for evaluation and marking")
            github_ai = GitHubAIClient()
            result = github_ai.generate_interpretation(detections, base64_image)

            if result["status"] == "success":
                # Create a response that includes any marked image
                response = {
                    "status": "success",
                    "evaluation": result["evaluation"]
                }

                # Include marked image if available
                if "marked_image" in result:
                    app.logger.info("Marked image received from GitHub AI")
                    response["marked_image"] = result["marked_image"]
<<<<<<< HEAD

=======
                else:
                    app.logger.warning("No marked image received from GitHub AI")
                
>>>>>>> 896c9e47
                return jsonify(response)
            else:
                app.logger.warning(f"GitHub AI failed: {result.get('message')}. Using fallback analysis.")
        except Exception as e:
            app.logger.exception(f"Error using GitHub AI: {str(e)}. Using fallback analysis.")
<<<<<<< HEAD

        return jsonify({
            "status": "success",
            "evaluation": "analysis:",
=======
        
        return jsonify({
            "status": "success",
            "evaluation": "analysis",
>>>>>>> 896c9e47
            "note": "This analysis was generated using a local fallback system as the advanced AI analysis service was unavailable."
        })

    except Exception as e:
        app.logger.exception("Evaluation failed")
        return jsonify({
            "status": "error",
            "message": f"Evaluation failed: {str(e)}"
        }), 500


@app.route("/submit_feedback", methods=["POST"])
def submit_feedback():
    try:
        data = request.get_json()
        if not data:
            return jsonify({"status": "error", "message": "No data received"}), 400

        correct = data.get("correct")
        comments = data.get("comments", "")
        detections = data.get("detections", {})
        username = data.get("username", "anonymous")

        # Log feedback for now (can be stored in a database or file)
        app.logger.info(f"Feedback received from {username}: Correct={correct}, Comments={comments}")

        # Prepare feedback entry
        feedback_entry = {
            "username": username,
            "correct": correct,
            "comments": comments,
            "detections": detections,
            "timestamp": datetime.datetime.now(datetime.UTC).isoformat()
        }

        # Store in database
        feedback_collection.insert_one(feedback_entry)
        
        # Use the feedback to update the model behavior
        update_result = update_model_based_on_feedback(feedback_entry)
        app.logger.info(f"Model update based on feedback: {update_result}")

        return jsonify({"status": "success", "message": "Feedback submitted successfully."})

    except Exception as e:
        app.logger.exception("Error handling feedback submission")
        return jsonify({"status": "error", "message": str(e)}), 500


if __name__ == '__main__':
    app.run(debug=True, port=5000)<|MERGE_RESOLUTION|>--- conflicted
+++ resolved
@@ -8,6 +8,7 @@
 import logging
 import base64
 import numpy as np
+import json
 from dotenv import load_dotenv
 from email_handler import send_email
 from ultralytics import YOLO
@@ -163,20 +164,12 @@
         if save_result["status"] != "success":
             return jsonify(save_result), 500
 
-        # Need to reset file pointer position after reading above
-        file.seek(0)
-
-        email_result = send_email(location, details, file.read(), file.filename, file.content_type)
-        if email_result["status"] != "success":
-            app.logger.warning(f"Email sending failed: {email_result['message']}")
-            return jsonify(email_result), 500
-
-        # Add return statement to fix the error
-        return jsonify({"status": "success", "message": "Report submitted successfully"})
-
-    except Exception as e:
-        return jsonify({"status": "error", "message": str(e)}), 500
-
+        file.stream.seek(0)
+        result = send_email(location, details, file.read(), file.filename, file.content_type)
+        return jsonify(result)
+
+    except Exception as e:
+        return jsonify({"status": "error", "message": str(e)}), 500
 
 @app.route("/contact", methods=["POST"])
 def contact():
@@ -190,7 +183,6 @@
 
     except Exception as e:
         return jsonify({"status": "error", "message": str(e)}), 500
-
 
 # JWT helper
 def generate_token(user_id):
@@ -201,7 +193,6 @@
     token = jwt.encode(payload, JWT_SECRET, algorithm="HS256")
     return token
 
-
 @app.route("/register", methods=["POST"])
 def register():
     data = request.json
@@ -210,7 +201,6 @@
     password = data.get("password")
     result = register_user(email, username, password)
     return jsonify(result)
-
 
 @app.route("/login", methods=["POST"])
 def login():
@@ -230,14 +220,12 @@
         })
     return jsonify(result)
 
-
 @app.route("/request-reset-code", methods=["POST"])
 def request_reset_code():
     data = request.json
     email = data.get("email")
     result = request_password_reset_code(email)
     return jsonify(result)
-
 
 @app.route("/reset-password", methods=["POST"])
 def reset_password_route():
@@ -293,7 +281,6 @@
     except Exception as e:
         return jsonify({"status": "error", "message": str(e)}), 500
 
-
 @app.route("/get_reports", methods=["POST"])
 def get_reports():
     try:
@@ -307,7 +294,6 @@
 
     except Exception as e:
         return jsonify({"status": "error", "message": str(e)}), 500
-
 
 @app.route("/clear_reports", methods=["POST"])
 def clear_reports():
@@ -350,7 +336,6 @@
     except Exception as e:
         return jsonify({"status": "error", "message": str(e)}), 500
 
-
 @app.route("/evaluate", methods=["POST"])
 def evaluate_image():
     try:
@@ -360,47 +345,36 @@
 
         if not base64_image:
             return jsonify({"status": "error", "message": "Missing image data"}), 400
-
+            
         # Always try to use GitHub AI first, even if no detections from local models
         try:
             app.logger.info("Calling GitHub AI for evaluation and marking")
             github_ai = GitHubAIClient()
             result = github_ai.generate_interpretation(detections, base64_image)
-
+            
             if result["status"] == "success":
                 # Create a response that includes any marked image
                 response = {
                     "status": "success",
                     "evaluation": result["evaluation"]
                 }
-
+                
                 # Include marked image if available
                 if "marked_image" in result:
                     app.logger.info("Marked image received from GitHub AI")
                     response["marked_image"] = result["marked_image"]
-<<<<<<< HEAD
-
-=======
                 else:
                     app.logger.warning("No marked image received from GitHub AI")
-                
->>>>>>> 896c9e47
+
                 return jsonify(response)
             else:
                 app.logger.warning(f"GitHub AI failed: {result.get('message')}. Using fallback analysis.")
         except Exception as e:
             app.logger.exception(f"Error using GitHub AI: {str(e)}. Using fallback analysis.")
-<<<<<<< HEAD
 
         return jsonify({
             "status": "success",
             "evaluation": "analysis:",
-=======
-        
-        return jsonify({
-            "status": "success",
-            "evaluation": "analysis",
->>>>>>> 896c9e47
             "note": "This analysis was generated using a local fallback system as the advanced AI analysis service was unavailable."
         })
 
@@ -410,7 +384,6 @@
             "status": "error",
             "message": f"Evaluation failed: {str(e)}"
         }), 500
-
 
 @app.route("/submit_feedback", methods=["POST"])
 def submit_feedback():
@@ -438,7 +411,7 @@
 
         # Store in database
         feedback_collection.insert_one(feedback_entry)
-        
+
         # Use the feedback to update the model behavior
         update_result = update_model_based_on_feedback(feedback_entry)
         app.logger.info(f"Model update based on feedback: {update_result}")
@@ -450,5 +423,6 @@
         return jsonify({"status": "error", "message": str(e)}), 500
 
 
+
 if __name__ == '__main__':
-    app.run(debug=True, port=5000)+    app.run(debug=True, port=5000)
